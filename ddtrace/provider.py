import abc
<<<<<<< HEAD
from typing import Optional

from ddtrace.vendor import six

from ddtrace import Span
from ddtrace.context import Context
from ddtrace.compat import contextvars


_DD_CONTEXTVAR = contextvars.ContextVar("datadog_tracing_contextvar", default=None)
=======

from ddtrace.vendor import six

from .compat import contextvars
from .context import Context


_DD_CONTEXTVAR = contextvars.ContextVar("datadog_contextvar", default=None)
>>>>>>> 4359f504


class BaseContextProvider(six.with_metaclass(abc.ABCMeta)):
    """
    A ``ContextProvider`` is an interface that provides the blueprint
    for a callable class, capable to retrieve the current active
    ``Context`` instance. Context providers must inherit this class
    and implement:
    * the ``active`` method, that returns the current active ``Context``
    * the ``activate`` method, that sets the current active ``Context``
    """

    @abc.abstractmethod
    def _has_active_context(self):
        pass

    @abc.abstractmethod
    def activate(self, context):
        pass

    @abc.abstractmethod
    def active(self):
        pass

    def __call__(self, *args, **kwargs):
        """Method available for backward-compatibility. It proxies the call to
        ``self.active()`` and must not do anything more.
        """
        return self.active()


class DefaultContextProvider(BaseContextProvider):
    """
    Default context provider that retrieves all contexts from a context variable.

    It is suitable for synchronous programming and for asynchronous executors
    that support contextvars.
    """

    def __init__(self):
<<<<<<< HEAD
        pass

    def _has_active_context(self):
        # type: () -> bool
        """Returns whether there is an active context in the current execution."""
        ctx = _DD_CONTEXTVAR.get()
        return ctx is not None

    def activate(self, context):
        # type: (Optional[Span, Context]) -> None
        """Makes the given context active in the current execution."""
        _DD_CONTEXTVAR.set(context)

    def active(self):
        """Returns the active context for the current execution."""
        return _DD_CONTEXTVAR.get()
=======
        _DD_CONTEXTVAR.set(None)

    def _has_active_context(self):
        """
        Check whether we have a currently active context.

        :returns: Whether we have an active context
        :rtype: bool
        """
        ctx = _DD_CONTEXTVAR.get()
        return ctx is not None

    def activate(self, ctx):
        """Makes the given ``context`` active, so that the provider calls
        the thread-local storage implementation.
        """
        _DD_CONTEXTVAR.set(ctx)

    def active(self):
        """Returns the current active ``Context`` for this tracer. Returned
        ``Context`` must be thread-safe or thread-local for this specific
        implementation.
        """
        ctx = _DD_CONTEXTVAR.get()
        if not ctx:
            ctx = Context()
            self.activate(ctx)

        return ctx
>>>>>>> 4359f504
<|MERGE_RESOLUTION|>--- conflicted
+++ resolved
@@ -1,6 +1,5 @@
 import abc
-<<<<<<< HEAD
-from typing import Optional
+from typing import Optional, Union
 
 from ddtrace.vendor import six
 
@@ -9,17 +8,7 @@
 from ddtrace.compat import contextvars
 
 
-_DD_CONTEXTVAR = contextvars.ContextVar("datadog_tracing_contextvar", default=None)
-=======
-
-from ddtrace.vendor import six
-
-from .compat import contextvars
-from .context import Context
-
-
 _DD_CONTEXTVAR = contextvars.ContextVar("datadog_contextvar", default=None)
->>>>>>> 4359f504
 
 
 class BaseContextProvider(six.with_metaclass(abc.ABCMeta)):
@@ -60,8 +49,7 @@
     """
 
     def __init__(self):
-<<<<<<< HEAD
-        pass
+        _DD_CONTEXTVAR.set(None)
 
     def _has_active_context(self):
         # type: () -> bool
@@ -75,36 +63,6 @@
         _DD_CONTEXTVAR.set(context)
 
     def active(self):
+        # type: () -> Optional[Union[Context, Span]]
         """Returns the active context for the current execution."""
-        return _DD_CONTEXTVAR.get()
-=======
-        _DD_CONTEXTVAR.set(None)
-
-    def _has_active_context(self):
-        """
-        Check whether we have a currently active context.
-
-        :returns: Whether we have an active context
-        :rtype: bool
-        """
-        ctx = _DD_CONTEXTVAR.get()
-        return ctx is not None
-
-    def activate(self, ctx):
-        """Makes the given ``context`` active, so that the provider calls
-        the thread-local storage implementation.
-        """
-        _DD_CONTEXTVAR.set(ctx)
-
-    def active(self):
-        """Returns the current active ``Context`` for this tracer. Returned
-        ``Context`` must be thread-safe or thread-local for this specific
-        implementation.
-        """
-        ctx = _DD_CONTEXTVAR.get()
-        if not ctx:
-            ctx = Context()
-            self.activate(ctx)
-
-        return ctx
->>>>>>> 4359f504
+        return _DD_CONTEXTVAR.get()