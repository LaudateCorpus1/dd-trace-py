import asyncio
import functools

from ..asyncio import context_provider
from ...compat import stringify
from ...constants import ANALYTICS_SAMPLE_RATE_KEY, SPAN_MEASURED_KEY
from ...ext import SpanTypes, http
from ...propagation.http import HTTPPropagator
from ...settings import config


try:
    from aiohttp.web import middleware
    AIOHTTP_2x = True
except ImportError:
    AIOHTTP_2x = False

    def middleware(f):
        return f


CONFIG_KEY = 'datadog_trace'
REQUEST_CONTEXT_KEY = 'datadog_context'
REQUEST_CONFIG_KEY = '__datadog_trace_config'
REQUEST_SPAN_KEY = '__datadog_request_span'


@asyncio.coroutine
@middleware
def trace_middleware_2x(request, handler, app=None):
    # application configs
    if app is None:
        app = request.app

    tracer = app[CONFIG_KEY]['tracer']
    service = app[CONFIG_KEY]['service']
    distributed_tracing = app[CONFIG_KEY]['distributed_tracing_enabled']

    # Create a new context based on the propagated information.
    if distributed_tracing:
        propagator = HTTPPropagator()
        context = propagator.extract(request.headers)
        # Only need to active the new context if something was propagated
        if context.trace_id:
            tracer.context_provider.activate(context)

    # trace the handler
    request_span = tracer.trace(
        'aiohttp.request',
        service=service,
            span_type=SpanTypes.WEB,
    )
        request_span.set_tag(SPAN_MEASURED_KEY)

    # Configure trace search sample rate
    # DEV: aiohttp is special case maintains separate configuration from config api
    analytics_enabled = app[CONFIG_KEY]['analytics_enabled']
    if (config.analytics_enabled and analytics_enabled is not False) or analytics_enabled is True:
        request_span.set_tag(
            ANALYTICS_SAMPLE_RATE_KEY,
            app[CONFIG_KEY].get('analytics_sample_rate', True)
        )

    # attach the context and the root span to the request; the Context
    # may be freely used by the application code
    request[REQUEST_CONTEXT_KEY] = request_span.context
    request[REQUEST_SPAN_KEY] = request_span
        request[REQUEST_CONFIG_KEY] = app[CONFIG_KEY]
    try:
            response = yield from handler(request)
        return response
    except Exception:
        request_span.set_traceback()
        raise


@asyncio.coroutine
def trace_middleware_1x(app, handler):
    """
    ``aiohttp`` middleware that traces the handler execution.
    Because handlers are run in different tasks for each request, we attach the Context
    instance both to the Task and to the Request objects. In this way:

    * the Task is used by the internal automatic instrumentation
    * the ``Context`` attached to the request can be freely used in the application code
    """
    return functools.partial(trace_middleware_2x, handler=handler, app=app)


trace_middleware = trace_middleware_2x if AIOHTTP_2x else trace_middleware_1x


@asyncio.coroutine
def on_prepare(request, response):
    """
    The on_prepare signal is used to close the request span that is created during
    the trace middleware execution.
    """
    # safe-guard: discard if we don't have a request span
    request_span = request.get(REQUEST_SPAN_KEY, None)
    if not request_span:
        return

    # default resource name
    resource = stringify(response.status)

    if request.match_info.route.resource:
        # collect the resource name based on http resource type
        res_info = request.match_info.route.resource.get_info()

        if res_info.get('path'):
            resource = res_info.get('path')
        elif res_info.get('formatter'):
            resource = res_info.get('formatter')
        elif res_info.get('prefix'):
            resource = res_info.get('prefix')

        # prefix the resource name by the http method
        resource = '{} {}'.format(request.method, resource)

    if 500 <= response.status < 600:
        request_span.error = 1

    request_span.resource = resource
    request_span.set_tag('http.method', request.method)
    request_span.set_tag('http.status_code', response.status)
    request_span.set_tag(http.URL, request.url.with_query(None))
    # DEV: aiohttp is special case maintains separate configuration from config api
    trace_query_string = request[REQUEST_CONFIG_KEY].get('trace_query_string')
    if trace_query_string is None:
        trace_query_string = config._http.trace_query_string
    if trace_query_string:
        request_span.set_tag(http.QUERY_STRING, request.query_string)
    request_span.finish()


def trace_app(app, tracer, service='aiohttp-web', distributed_tracing=True):
    """
    Tracing function that patches the ``aiohttp`` application so that it will be
    traced using the given ``tracer``.

    :param app: aiohttp application to trace
    :param tracer: tracer instance to use
    :param service: service name of tracer
    :param distributed_tracing: set to True to enable distributed tracing
    """

    # safe-guard: don't trace an application twice
    if getattr(app, '__datadog_trace', False):
        return
    setattr(app, '__datadog_trace', True)

    # configure datadog settings
    app[CONFIG_KEY] = {
        'tracer': tracer,
<<<<<<< HEAD
        'service': config._get_service(default=service),
        'distributed_tracing_enabled': True,
=======
        'service': service,
        'distributed_tracing_enabled': distributed_tracing,
>>>>>>> 14a266f6
        'analytics_enabled': None,
        'analytics_sample_rate': 1.0,
    }

    # the tracer must work with asynchronous Context propagation
    tracer.configure(context_provider=context_provider)

    # add the async tracer middleware as a first middleware
    # and be sure that the on_prepare signal is the last one
    app.middlewares.insert(0, trace_middleware)
    app.on_response_prepare.append(on_prepare)<|MERGE_RESOLUTION|>--- conflicted
+++ resolved
@@ -153,13 +153,8 @@
     # configure datadog settings
     app[CONFIG_KEY] = {
         'tracer': tracer,
-<<<<<<< HEAD
         'service': config._get_service(default=service),
-        'distributed_tracing_enabled': True,
-=======
-        'service': service,
         'distributed_tracing_enabled': distributed_tracing,
->>>>>>> 14a266f6
         'analytics_enabled': None,
         'analytics_sample_rate': 1.0,
     }
