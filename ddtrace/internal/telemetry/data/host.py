import platform
from typing import TypedDict

from ...hostname import get_hostname
from ...runtime.container import get_container_info


Host = TypedDict(
    "Host",
    {
        "os": str,
        "hostname": str,
        "os_version": str,
        "kernel_name": str,
        "kernel_release": str,
        "kernel_version": str,
        "container_id": str,
    },
)


def get_containter_id():
    # type: () -> str
    container_info = get_container_info()
    if container_info and container_info.container_id:
        return container_info.container_id
    return ""


def get_os_version():
    ver, _, _ = platform.mac_ver()
    if ver:
        return ver
    ver, _, _ = platform.win32_ver()
    if ver:
        return ver
    return ""


HOST = {
    "os": platform.platform(aliased=1, terse=1),
    "hostname": get_hostname(),
<<<<<<< HEAD
    "os_version": "",
    "kernel_name": "",
    "kernel_release": "",
    "kernel_version": "",
=======
    "os_version": platform.version(),
    "kernel_name": platform.system(),
    "kernel_release": platform.release(),
    "kernel_version": platform.version(),
>>>>>>> a4de1fac
    "container_id": get_containter_id(),
}  # type: Host<|MERGE_RESOLUTION|>--- conflicted
+++ resolved
@@ -40,16 +40,9 @@
 HOST = {
     "os": platform.platform(aliased=1, terse=1),
     "hostname": get_hostname(),
-<<<<<<< HEAD
-    "os_version": "",
-    "kernel_name": "",
-    "kernel_release": "",
-    "kernel_version": "",
-=======
-    "os_version": platform.version(),
+    "os_version": get_os_version(),
     "kernel_name": platform.system(),
     "kernel_release": platform.release(),
     "kernel_version": platform.version(),
->>>>>>> a4de1fac
     "container_id": get_containter_id(),
 }  # type: Host