import json
import os.path

import pytest

from ddtrace.appsec.processor import AppSecSpanProcessor
from ddtrace.constants import USER_KEEP
from ddtrace.contrib.trace_utils import set_http_meta
from ddtrace.ext import SpanTypes
from ddtrace.internal.gateway import _Addresses
from tests.utils import override_env
from tests.utils import override_global_config
from tests.utils import snapshot


ROOT_DIR = os.path.dirname(os.path.abspath(__file__))
RULES_GOOD_PATH = os.path.join(ROOT_DIR, "rules-good.json")
RULES_BAD_PATH = os.path.join(ROOT_DIR, "rules-bad.json")
RULES_MISSING_PATH = os.path.join(ROOT_DIR, "nonexistent")


def _enable_appsec(tracer):
    tracer._appsec_enabled = True
    # Hack: need to pass an argument to configure so that the processors are recreated
    tracer.configure(api_version="v0.4")
    return tracer


def test_enable(tracer):
    _enable_appsec(tracer)

    with tracer.trace("test", span_type=SpanTypes.WEB) as span:
        set_http_meta(span, {}, tracer=tracer, raw_uri="http://example.com/.git", status_code="404")

    assert span.get_metric("_dd.appsec.enabled") == 1.0


def test_enable_custom_rules():
    with override_env(dict(DD_APPSEC_RULES=RULES_GOOD_PATH)):
        processor = AppSecSpanProcessor()

    assert processor.enabled
    assert processor.rules == RULES_GOOD_PATH


@pytest.mark.parametrize("rule,exc", [(RULES_MISSING_PATH, IOError), (RULES_BAD_PATH, ValueError)])
def test_enable_bad_rules(rule, exc, tracer):
    with override_env(dict(DD_APPSEC_RULES=rule)):
        with pytest.raises(exc):
            _enable_appsec(tracer)

    # by default enable must not crash but display errors in the logs
    with override_global_config(dict(_raise=False)):
        with override_env(dict(DD_APPSEC_RULES=rule)):
            _enable_appsec(tracer)


def test_retain_traces(tracer):
<<<<<<< HEAD
    tracer._initialize_span_processors(appsec_enabled=True)
=======
    _enable_appsec(tracer)

>>>>>>> 454de0bf
    with tracer.trace("test", span_type=SpanTypes.WEB) as span:
        set_http_meta(span, {}, tracer=tracer, raw_uri="http://example.com/.git", status_code="404")

    assert span.context.sampling_priority == USER_KEEP


def test_valid_json(tracer):
<<<<<<< HEAD
    tracer._initialize_span_processors(appsec_enabled=True)
=======
    _enable_appsec(tracer)

>>>>>>> 454de0bf
    with tracer.trace("test", span_type=SpanTypes.WEB) as span:
        set_http_meta(span, {}, tracer=tracer, raw_uri="http://example.com/.git", status_code="404")

    assert "triggers" in json.loads(span.get_tag("_dd.appsec.json"))


def test_headers_collection(tracer):
    tracer._initialize_span_processors(appsec_enabled=True)
    gateway = tracer._gateway
    # request headers are always needed
    assert gateway.is_needed(_Addresses.SERVER_REQUEST_HEADERS_NO_COOKIES.value)

    class Config(object):
        def __init__(self):
            self.is_header_tracing_configured = False

    with tracer.trace("test", span_type=SpanTypes.WEB) as span:

        set_http_meta(
            span,
            Config(),
            tracer=tracer,
            raw_uri="http://example.com/.git",
            status_code="404",
            request_headers={
                "hello": "world",
                "accept": "something",
                "x-Forwarded-for": "127.0.0.1",
            },
        )

    assert span.get_tag("http.request.headers.hello") is None
    assert span.get_tag("http.request.headers.accept") == "something"
    assert span.get_tag("http.request.headers.x-forwarded-for") == "127.0.0.1"


@snapshot(include_tracer=True)
def test_appsec_span_tags_snapshot(tracer):
    _enable_appsec(tracer)

    with tracer.trace("test", span_type=SpanTypes.WEB) as span:
        span.set_tag("http.url", "http://example.com/.git")
        set_http_meta(span, {}, tracer=tracer, raw_uri="http://example.com/.git", status_code="404")

    assert "triggers" in json.loads(span.get_tag("_dd.appsec.json"))<|MERGE_RESOLUTION|>--- conflicted
+++ resolved
@@ -56,12 +56,8 @@
 
 
 def test_retain_traces(tracer):
-<<<<<<< HEAD
-    tracer._initialize_span_processors(appsec_enabled=True)
-=======
     _enable_appsec(tracer)
 
->>>>>>> 454de0bf
     with tracer.trace("test", span_type=SpanTypes.WEB) as span:
         set_http_meta(span, {}, tracer=tracer, raw_uri="http://example.com/.git", status_code="404")
 
@@ -69,12 +65,8 @@
 
 
 def test_valid_json(tracer):
-<<<<<<< HEAD
-    tracer._initialize_span_processors(appsec_enabled=True)
-=======
     _enable_appsec(tracer)
 
->>>>>>> 454de0bf
     with tracer.trace("test", span_type=SpanTypes.WEB) as span:
         set_http_meta(span, {}, tracer=tracer, raw_uri="http://example.com/.git", status_code="404")
 
