--- conflicted
+++ resolved
@@ -310,13 +310,14 @@
             command="pytest tests/contrib/asgi",
         ),
         Venv(
-<<<<<<< HEAD
             name="cyclone",
             command="pytest {cmdargs} tests/contrib/cyclone",
             venvs=[
                 Venv(pys=2.7, pkgs={"cyclone": [">=1.1,<1.2", ">=1.2,<1.3"]}),
                 Venv(pys=select_pys(min_version=3.6), pkgs={"cyclone": [">=1.3,<1.4", latest]}),
-=======
+            ],
+        ),
+        Venv(
             name="fastapi",
             command="pytest {cmdargs} tests/contrib/fastapi",
             venvs=[
@@ -330,7 +331,6 @@
                         "aiofiles": latest,
                     },
                 ),
->>>>>>> c77a2366
             ],
         ),
     ],
